--- conflicted
+++ resolved
@@ -226,7 +226,6 @@
                                      help='Specify list of sca\'s to select. a5=along, b5=blong')
 
         time_group = parser.add_argument_group("Time constraints for the observation/product search")
-<<<<<<< HEAD
         time_group.add_argument('-l', '--lookbacktime', type=float, default=PARAM_DEFAULTS['lookbacktime'], help='lookback time in days.')
         time_group.add_argument('-d','--date_select', nargs="+", default=PARAM_DEFAULTS['date_select'], help=('Specify date range (MJD or isot format) applied to '
                                                                                                               '"dateobs_center" column. If single value, then exact '
@@ -239,24 +238,6 @@
                                                                                                         'the specified string as basename (default=%(default)s)'))
         parser.add_argument('-w', '--makewebpages', action='store_true', default=PARAM_DEFAULTS['makewebpages'],
                             help='Make webpages for the products for each propID using the downloaded *jpg files')
-=======
-
-        time_group.add_argument('-l', '--lookbacktime', type=float, default=None, help='lookback time in days.')
-#        time_group.add_argument('--mjd_min', type=float, default=None, help='minimum MJD. overrides lookback time.')
-#        time_group.add_argument('--mjd_max', type=float, default=None, help='maximum MJD. overrides lookback time.')
-#        time_group.add_argument('-m', '--mjd_limits', default=None, type=float, nargs=2, help='specify the MJD limits. overrides lookback time and mjd_min/max optional arguments.')
-#        time_group.add_argument('-d', '--date_limits', default=None, type=str, nargs=2, help='specify the date limits (ISOT format). overrides lookback time and mjd* optional arguments.')
-        time_group.add_argument('-d','--date_select', nargs="+", default=None, help='Specify date range (MJD or isot format) applied to "dateobs_center" column. If single value, then exact match. If single value has "+" or "-" at the end, then it is a lower and upper limit, respectively. Examples: 58400+, 58400-,2020-11-23+, 2020-11-23 2020-11-25  (default=%(default)s)')
-
-#        time_group.add_argument('--lre3', action='store_true', default=None, help='Use the LRE-3 date limits. Overrides lookback and mjd* options.')
-#        time_group.add_argument('--lre4', action='store_true', default=None, help='Use the LRE-4 date limits. Overrides lookback and mjd* options.')
-#        time_group.add_argument('--lre5', action='store_true', default=None, help='Use the LRE-5 date limits. Overrides lookback and mjd* options.')
-#        time_group.add_argument('--lre6', action='store_true', default=None, help='Use the LRE-6 date limits. Overrides lookback and mjd* options.')
-
-        parser.add_argument('-s', '--savetables', type=str, default=None, help='save the tables (selected products, obsTable, summary with suffix selprod.txt, obs.txt, summary.txt, respectively) with the specified string as basename (default=%(default)s)')
-        parser.add_argument('-w', '--makewebpages', action='store_true', default=False, help='Make webpages for the products for each propID using the downloaded *jpg files')
-
->>>>>>> a3d90893
 
         return(parser)
 
