--- conflicted
+++ resolved
@@ -76,13 +76,8 @@
         #self.RET_COLUMNS = ['proposal_id','dataURL','obsid','obs_id','t_min','t_exptime']
         self.SERVICES = {
                 'SI_search': 'Mast.Jwst.Filtered.',
-<<<<<<< HEAD
-                #'Caom_search':'Mast.Caom.Filtered.JwstOps',
-                #'Product_search':'Mast.Caom.Products.JwstOps'
-=======
 #                'Caom_search':'Mast.Caom.Filtered.JwstOps',
 #                'Product_search':'Mast.Caom.Products.JwstOps'
->>>>>>> 2615e1ca
                 'Caom_search':'Mast.Caom.Filtered',
                 'Product_search':'Mast.Caom.Products'
                 }
